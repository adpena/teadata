--- conflicted
+++ resolved
@@ -1,7 +1,4 @@
-<<<<<<< HEAD
-=======
 import re
->>>>>>> 04715277
 from typing import Dict, Any, Callable
 
 import teadata.classes as classes_mod
@@ -381,26 +378,6 @@
     return resolved_year, updated
 
 
-<<<<<<< HEAD
-=======
-def _snake_case(value: str) -> str:
-    value = re.sub(r"[^0-9A-Za-z]+", "_", str(value).strip())
-    value = re.sub(r"_+", "_", value)
-    return value.strip("_").lower()
-
-
-def _planned_closure_column_name(raw: str) -> str:
-    base = _snake_case(raw)
-    if not base:
-        base = "value"
-    if not base.startswith("planned_closure_"):
-        base = f"planned_closure_{base}"
-    if base == "planned_closure_campus_number":
-        base = "planned_closure_campus_number_value"
-    return base
-
-
->>>>>>> 04715277
 def _apply_campus_planned_closures(
     repo,
     cfg_path: str,
@@ -409,63 +386,15 @@
     *,
     reader_kwargs=None,
 ):
-<<<<<<< HEAD
-=======
-    original_column_map: dict[str, str] = {}
-
-    def _transform(df: pd.DataFrame) -> pd.DataFrame:
-        nonlocal original_column_map
-        df_local = df.copy()
-        rename_map: dict[str, str] = {}
-        seen: set[str] = set()
-        column_map: dict[str, str] = {}
-        for col in df_local.columns:
-            if col == "campus_number":
-                continue
-            safe = _planned_closure_column_name(col)
-            base = safe
-            idx = 2
-            while safe in seen or safe == "campus_number":
-                safe = f"{base}_{idx}"
-                idx += 1
-            if safe != col:
-                rename_map[col] = safe
-            seen.add(safe)
-            column_map[safe] = str(col)
-        if rename_map:
-            df_local = df_local.rename(columns=rename_map)
-        original_column_map = column_map
-        return df_local
-
-    def _record_hook(campus, attrs: Dict[str, Any], resolved_year: int | None):
-        record = dict(attrs)
-        if resolved_year is not None:
-            record.setdefault("planned_closure_data_year", resolved_year)
-        summary = dict(record)
-        if original_column_map:
-            summary["planned_closure_original_columns"] = original_column_map.copy()
-        campus.planned_closure = summary
-        return record
-
->>>>>>> 04715277
     return _apply_campus_accountability(
         repo,
         cfg_path,
         dataset,
         year,
-<<<<<<< HEAD
         select=["campus_number", "facing_closure", "closure_date"],
         rename=None,
         aliases=None,
         reader_kwargs=reader_kwargs,
-=======
-        select=None,
-        rename=None,
-        aliases=None,
-        reader_kwargs=reader_kwargs,
-        transform_df=_transform,
-        record_hook=_record_hook,
->>>>>>> 04715277
     )
 
 
