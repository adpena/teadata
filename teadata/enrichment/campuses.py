--- conflicted
+++ resolved
@@ -25,7 +25,6 @@
     "school_leadership_af_per_student",
 ]
 
-<<<<<<< HEAD
 DEFAULT_PEIMS_FINANCIAL_COLUMNS: list[str] = [
     "instruction_af_perc",
     "transportation_af_per_student",
@@ -39,33 +38,19 @@
     "school_leadership_af_per_student",
 ]
 
-
 def _profile_enabled() -> bool:
     return bool(getattr(classes_mod, "ENABLE_PROFILING", False))
 
-=======
-
-def _profile_enabled() -> bool:
-    return bool(getattr(classes_mod, "ENABLE_PROFILING", False))
-
->>>>>>> b4cf665b
-
 def _debug(msg: str) -> None:
     if _profile_enabled():
         print(msg)
 
-<<<<<<< HEAD
-
-=======
->>>>>>> b4cf665b
 def _canon_campus_number(x) -> str | None:
     return canonical_campus_number(x)
-
 
 def _canon_series(series: pd.Series) -> pd.Series:
     """Vectorized canonicalization for a pandas Series of campus numbers."""
     return series.map(canonical_campus_number)
-
 
 def _build_campus_multi_index(repo) -> dict[str, Any]:
     """Return a dict mapping multiple key shapes to Campus.id for robust matching.
@@ -160,10 +145,7 @@
             "campus enrichment missing expected columns after rename: "
             + ", ".join(sorted(missing))
         )
-<<<<<<< HEAD
-=======
-
->>>>>>> b4cf665b
+
     for c in use_cols:
         if c in df.columns:
             df[c] = df[c].apply(
@@ -205,10 +187,7 @@
         can = _canon_campus_number(cn)
         if not can:
             missing_no_number += 1
-<<<<<<< HEAD
-=======
-
->>>>>>> b4cf665b
+
             continue
         digits = can[1:]
         attrs = mapping.get(can) or mapping.get(digits)
@@ -322,13 +301,9 @@
         key = getattr(r, "campus_number")
         if not key:
             continue
-<<<<<<< HEAD
-        record = {k: getattr(r, k) for k in use_cols}
-=======
             
         record = {k: getattr(r, k) for k in use_cols}
 
->>>>>>> b4cf665b
         mapping[key] = record
         digits = key[1:]
         mapping.setdefault(digits, record)
