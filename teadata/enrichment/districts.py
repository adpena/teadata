import pandas as pd
from typing import Dict, Any, Optional

import teadata.classes as classes_mod

from .common import pick_sheet_with_columns, prepare_columns  # optional utilities if you use them elsewhere
from . import enricher
from .base import Enricher

from teadata.teadata_config import load_config
from teadata.teadata_config import canonical_district_number
from teadata.teadata_config import normalize_district_number_column
<<<<<<< HEAD


def _profile_enabled() -> bool:
    return bool(getattr(classes_mod, "ENABLE_PROFILING", False))


def _debug(msg: str) -> None:
    if _profile_enabled():
        print(msg)
=======
>>>>>>> 93955872


# -----------------------------
# Canonical district-number helper
# -----------------------------

def _canon_district_number(x: Any) -> Optional[str]:
    """
    Canonicalize *any* district-number-like value into the library's canonical
    representation: a six-digit, zero-padded string **with a leading apostrophe**.

    Examples -> "'011901"
    - 11901, "11901", "011901", "'011901", "011901-001" → "'011901"
    - None/empty → None
    """
    try:
        return canonical_district_number(x)
    except Exception:
        return None


# -----------------------------
# Core enrichment routine used by both the @enricher class and legacy wrapper
# -----------------------------

def _apply_district_accountability(
    repo,
    cfg_path: str,
    dataset: str,
    year: int,
    *,
    select=None,
    rename=None,
    aliases=None,
    reader_kwargs=None,
):
    """
    Load <dataset> for <year> using teadata_config, normalize district_number to canonical
    (with leading apostrophe), then enrich District objects.

    Returns: (resolved_year, updated_count)
    """
    cfg = load_config(cfg_path)
    resolved_year, df = cfg.load_df(
        dataset, year, section="data_sources", **(reader_kwargs or {})
    )

    if _profile_enabled():
        _debug(
            f"[enrich:{dataset}] resolved_year={resolved_year} (requested={year}) rows={len(df)}"
        )

    # Optional column rename from spreadsheet-style headers to pythonic names
    if rename:
        df = df.rename(columns=rename)

    # Ensure we have a clean, machine-joinable district_number column
    df, found = normalize_district_number_column(df, new_col="district_number")

    if "district_number" not in df.columns:
        if _profile_enabled():
            _debug(
                f"[enrich:{dataset}] abort: district_number column missing after normalization (found={found})"
            )
        return resolved_year, 0

    # Canonicalize to leading-apostrophe format used across the repo
    df["district_number"] = df["district_number"].map(_canon_district_number)
    df = df[df["district_number"].notna()]

    if _profile_enabled():
        valid_rows = len(df)
        unique_keys = df["district_number"].nunique(dropna=True)
        _debug(
            f"[enrich:{dataset}] canonical district numbers -> valid_rows={valid_rows} unique_keys={unique_keys}"
        )

    if not select:
        raise ValueError(
            "district enrichment requires an explicit `select` collection of column names"
        )

    use_cols = list(select)
    missing = [c for c in use_cols if c not in df.columns]
    if missing:
        if _profile_enabled():
            _debug(
                f"[enrich:{dataset}] missing columns after rename: {', '.join(sorted(missing))}"
            )
        raise KeyError(
            "district enrichment missing expected columns after rename: "
            + ", ".join(sorted(missing))
        )

    # Basic whitespace/NA cleanup on the value columns
    for c in use_cols:
        if c in df.columns:
            df[c] = df[c].apply(
                lambda x: (
                    None
                    if (pd.isna(x) or (isinstance(x, str) and x.strip() == ""))
                    else (x.strip() if isinstance(x, str) else x)
                )
            )

    # Build mapping keyed by canonical district_number → {attr: value}
    sub = df[["district_number"] + use_cols].drop_duplicates("district_number")
    mapping: Dict[str, Dict[str, Any]] = {}
    for r in sub.itertuples(index=False):
        key = getattr(r, "district_number")
        if key:
            mapping[key] = {k: getattr(r, k) for k in use_cols}

    if _profile_enabled():
        _debug(
            f"[enrich:{dataset}] prepared mapping for {len(mapping)} district numbers (select={use_cols})"
        )

    # Apply to repo districts
    updated = 0
    missing_no_number = 0
    missing_no_match = 0
    sample_missing: list[str] = []
    # repo may expose either ._districts (dict) or .districts (list/iterable)
    districts_iter = (
        repo._districts.values() if hasattr(repo, "_districts") else getattr(repo, "districts", [])
    )

    for d in districts_iter:
        dn = _canon_district_number(getattr(d, "district_number", None))
        if not dn:
            missing_no_number += 1
            continue
        attrs = mapping.get(dn)
        if not attrs:
            missing_no_match += 1
            if _profile_enabled() and len(sample_missing) < 10:
                sample_missing.append(str(getattr(d, "district_number", None)))
            continue
        # ensure meta exists for dynamic attribute overlay
        if getattr(d, "meta", None) is None:
            try:
                d.meta = {}
            except Exception:
                pass
        for k, v in attrs.items():
            # Source attribute lives in meta → readable via d.__getattr__ fallback
            if d.meta is not None:
                d.meta[k] = v
            # Optional alias to a canonical field (e.g., overall_rating_2025 → rating)
            if aliases and k in aliases:
                try:
                    setattr(d, aliases[k], v)
                except Exception:
                    # some District implementations may freeze fields; meta still holds value
                    pass
        updated += 1

    if _profile_enabled():
        _debug(
            f"[enrich:{dataset}] updated={updated} missing_no_number={missing_no_number} missing_no_match={missing_no_match}"
        )
        if sample_missing:
            _debug(
                f"[enrich:{dataset}] sample unmatched district_numbers: {sample_missing}"
            )

    return resolved_year, updated


# -----------------------------
# Decorator-driven enricher (used by load_data2 pipeline)
# -----------------------------

@enricher("accountability")
class DistrictAccountability(Enricher):
    def apply(self, repo, cfg_path: str, year: int) -> Dict[str, Any]:
        year_resolved, updated = _apply_district_accountability(
            repo,
            cfg_path,
            "accountability",
            year,
            select=["overall_rating_2025"],
            rename={"2025 Overall Rating": "overall_rating_2025"},
            aliases={"overall_rating_2025": "rating"},
            reader_kwargs={"sheet_name": "2011-2025 Summary"},
        )
        return {"updated": updated, "year": year_resolved}


# -----------------------------
# Back-compat helper for legacy callers
# -----------------------------

def enrich_districts_from_config(
    repo,
    cfg_path: str,
    dataset: str,
    year: int,
    *,
    select=None,
    rename=None,
    aliases=None,
    reader_kwargs=None,
):
    """Compatibility wrapper. Returns (resolved_year, updated_count)."""
    return _apply_district_accountability(
        repo,
        cfg_path,
        dataset,
        year,
        select=select,
        rename=rename,
        aliases=aliases,
        reader_kwargs=reader_kwargs,
    )<|MERGE_RESOLUTION|>--- conflicted
+++ resolved
@@ -10,7 +10,6 @@
 from teadata.teadata_config import load_config
 from teadata.teadata_config import canonical_district_number
 from teadata.teadata_config import normalize_district_number_column
-<<<<<<< HEAD
 
 
 def _profile_enabled() -> bool:
@@ -20,8 +19,7 @@
 def _debug(msg: str) -> None:
     if _profile_enabled():
         print(msg)
-=======
->>>>>>> 93955872
+
 
 
 # -----------------------------
