import uuid
import pickle
from pathlib import Path
import geopandas as gpd
import pandas as pd
import json
import hashlib
import inspect
import os
import shutil

from datetime import datetime, date
from typing import Optional

from teadata import classes as _classes_mod
from teadata import teadata_config as _cfg_mod
from teadata.classes import District, Campus, DataEngine, _point_xy
from teadata.teadata_config import (
    canonical_campus_number,
    canonical_district_number,
    load_config,
)
from teadata.enrichment.districts import enrich_districts_from_config
from teadata.enrichment.campuses import (
    enrich_campuses_from_config,
    DEFAULT_PEIMS_FINANCIAL_COLUMNS,
)
from teadata.enrichment.charter_networks import add_charter_networks_from_config

CFG = "teadata_sources.yaml"
YEAR = 2025

# Optional env toggles
DISABLE_CACHE = os.getenv("TEADATA_DISABLE_CACHE", "0") not in (
    "0",
    "false",
    "False",
    None,
)


def parse_date(val: Optional[str]) -> Optional[date]:
    if val is None:
        return None
    if isinstance(val, float) and pd.isna(val):
        return None
    s = str(val).strip()
    if not s:
        return None
    for fmt in ("%m/%d/%Y", "%m/%d/%Y %I:%M:%S %p"):
        try:
            return datetime.strptime(s, fmt).date()
        except ValueError:
            pass
    raise ValueError(f"Unrecognized date format: {val}")


def _first_existing_dataset(cfg, candidates: list[str]) -> str | None:
    for name in candidates:
        try:
            cfg.resolve(name, YEAR, section="data_sources")
            return name
        except Exception:
            continue
    return None


def run_enrichments(repo: DataEngine) -> None:
    """Run both district and campus enrichments with sensible fallbacks.
    - Districts from 'accountability' (sheet: 2011-2025 Summary)
    - Campuses from 'campus_accountability' if present else 'accountability'
    """
    # District enrichment
    try:
        acc_select = ["overall_rating_2025"]
        acc_year, updated = enrich_districts_from_config(
            repo,
            CFG,
            "accountability",
            YEAR,
            select=acc_select,
            rename={"2025 Overall Rating": "overall_rating_2025"},
            aliases={"overall_rating_2025": "rating"},
            reader_kwargs={"sheet_name": "2011-2025 Summary"},
        )
        print(f"Enriched {updated} districts from accountability {acc_year}")
    except Exception as e:
        print(f"[enrich] accountability (districts) failed: {e}")

    # Campus enrichment
    try:
        cfg = load_config(CFG)
        ds_name = (
            _first_existing_dataset(cfg, ["campus_accountability", "accountability"])
            or "accountability"
        )
        cam_select = ["overall_rating_2025"]
        cam_year, cam_updated = enrich_campuses_from_config(
            repo,
            CFG,
            ds_name,
            YEAR,
            select=cam_select,
            rename={"2025 Overall Rating": "overall_rating_2025"},
            aliases={"overall_rating_2025": "rating"},
            reader_kwargs={"sheet_name": "2011-2025 Summary"},
        )
        print(f"Enriched {cam_updated} campuses from {cam_year} (dataset={ds_name})")
    except Exception as e:
        print(f"[enrich] campus failed: {e}")

    try:
        cfg_obj = load_config(CFG)
        dist_year, xfers_fp = cfg_obj.resolve(
            "campus_transfer_reports", YEAR, section="data_sources"
        )

        df = pd.read_csv(
            xfers_fp,
            dtype={
                "REPORT_CAMPUS": "string",
                "CAMPUS_RES_OR_ATTEND": "string",
                "TRANSFERS_IN_OR_OUT": "string",
                "REPORT_TYPE": "string",
            },
        )
        # optional: trim and coerce the count to numeric while keeping masks
        # (apply_transfers_from_dataframe handles -999 masking too)
        updated = repo.apply_transfers_from_dataframe(
            df,
            src_col="REPORT_CAMPUS",
            dst_col="CAMPUS_RES_OR_ATTEND",
            count_col="TRANSFERS_IN_OR_OUT",
            type_col="REPORT_TYPE",
            want_type="Transfers Out To",
        )
        print(f"[enrich:transfers] built outgoing edges for {updated} campuses")
    except Exception as e:
        print(f"[enrich:transfers] failed: {e}")

    try:
        yr_peims, n_peims = enrich_campuses_from_config(
            repo,
            CFG,
            "campus_peims_financials",
            YEAR,
            select=DEFAULT_PEIMS_FINANCIAL_COLUMNS,
            rename=None,
            reader_kwargs=None,
        )
        print(f"Enriched {n_peims} campuses from PEIMS financials {yr_peims}")
    except Exception as e:
        print(f"[enrich] campus_peims_financials failed: {e}")

    try:
        yr_tapr, n_tapr = enrich_campuses_from_config(
            repo,
            CFG,
            "campus_tapr_student_staff_profile",
            YEAR,
            select=None,
            rename=None,
            reader_kwargs=None,
        )
        print(f"Enriched {n_tapr} campuses from TAPR student/staff profile {yr_tapr}")
    except Exception as e:
        print(f"[enrich] campus_tapr_student_staff_profile failed: {e}")

    try:
        yr_hist, n_hist = enrich_campuses_from_config(
            repo,
            CFG,
            "campus_tapr_historical_enrollment",
            YEAR,
            select=None,
            rename=None,
            reader_kwargs=None,
        )
        print(f"Enriched {n_hist} campuses from TAPR historical enrollment {yr_hist}")
    except Exception as e:
        print(f"[enrich] campus_tapr_historical_enrollment failed: {e}")

    try:
        yr_closure, n_closure = enrich_campuses_from_config(
            repo,
            CFG,
            "campus_planned_closures",
            YEAR,
            select=None,
            rename=None,
            reader_kwargs=None,
        )
        print(f"Enriched {n_closure} campuses from planned closures {yr_closure}")
    except Exception as e:
        print(f"[enrich] campus_planned_closures failed: {e}")


# ------------------ Repo snapshot cache (warm start) ------------------
def _file_mtime(p: str | Path) -> float:
    try:
        return Path(p).stat().st_mtime
    except FileNotFoundError:
        return 0.0


# --- robust cache signature helpers ---
def _file_size(p: str | Path) -> int:
    try:
        return Path(p).stat().st_size
    except FileNotFoundError:
        return 0


def _sha256_text(text: str) -> str:
    return hashlib.sha256(text.encode("utf-8")).hexdigest()


def _path_signature(p: str | Path) -> str:
    """Return a stable signature for a *local* file path (mtime+size).
    For missing files, returns 'missing'.
    """
    try:
        path = Path(p)
        st = path.stat()
        return f"{int(st.st_mtime)}:{st.st_size}"
    except FileNotFoundError:
        return "missing"


def _source_signature(module) -> str:
    """Return a signature for a loaded module's source file (mtime+size path)."""
    try:
        f = inspect.getsourcefile(module) or inspect.getfile(module)
        if not f:
            return "nosrc"
        return f"{f}|{_path_signature(f)}"
    except Exception:
        return "nosrc"


def _safe_path_or_url_signature(path_or_url: str) -> str:
    """If it's a local file, use mtime+size. If it's a URL or non-local,
    include the literal string so signature changes when config path changes."""
    s = str(path_or_url)
    if "://" in s:
        return f"url:{s}"
    return f"file:{Path(s)}|{_path_signature(s)}"


def _repo_cache_dir() -> Path:
    d = Path(".cache")
    d.mkdir(exist_ok=True)
    return d


def _snapshot_path(districts_fp: str, campuses_fp: str) -> Path:
    d = _repo_cache_dir()
    tag = f"repo_{Path(districts_fp).stem}_{Path(campuses_fp).stem}.pkl"
    return d / tag


# Helper to compute robust extra signature for cache invalidation (config content hash, code, data source signatures)
def _compute_extra_signature() -> dict:
    sig: dict[str, str] = {}
    # Config file signature (content hash + mtime/size)
    try:
        cfg_txt = Path(CFG).read_text(encoding="utf-8")
        sig["cfg_text_sha256"] = _sha256_text(cfg_txt)
        sig["cfg_path_sig"] = _path_signature(CFG)
    except Exception:
        sig["cfg_text_sha256"] = "err"
        sig["cfg_path_sig"] = _path_signature(CFG)

    # Code signatures: this file, classes.py, teadata_config.py
    try:
        sig["code_load_data"] = _source_signature(__import__(__name__))
    except Exception:
        sig["code_load_data"] = "nosrc"
    try:
        sig["code_classes"] = _source_signature(_classes_mod)
    except Exception:
        sig["code_classes"] = "nosrc"
    try:
        sig["code_teadata_config"] = _source_signature(_cfg_mod)
    except Exception:
        sig["code_teadata_config"] = "nosrc"

    # Resolved data sources that affect enrichment
    try:
        cfg = load_config(CFG)
        for ds in (
            "accountability",
            "campus_accountability",
            "charter_reference",
            "campus_peims_financials",
            "campus_tapr_student_staff_profile",
            "campus_tapr_historical_enrollment",
            "campus_planned_closures",
            "campus_transfer_reports",
        ):
            try:
                _, p = cfg.resolve(ds, YEAR, section="data_sources")
                sig[f"ds:{ds}"] = _safe_path_or_url_signature(p)
            except Exception:
                sig[f"ds:{ds}"] = "unresolved"
    except Exception:
        sig["cfg_resolve_error"] = "1"

    return sig


def _prepare_repo_for_pickle(repo: DataEngine) -> None:
    """Drop transient spatial indexes so the pickle is small and portable."""
    for attr in (
        "_kdtree",
        "_xy_deg",
        "_xy_rad",
        "_campus_list",
        "_point_tree",
        "_point_geoms",
        "_point_ids",
        "_geom_id_to_index",
        "_xy_deg_np",
        "_campus_list_np",
        "_all_xy_np",
        "_all_campuses_np",
    ):
        if hasattr(repo, attr):
            setattr(repo, attr, None)


def _load_repo_snapshot(
    districts_fp: str, campuses_fp: str, extra_sig: dict
) -> DataEngine | None:
    snap = _snapshot_path(districts_fp, campuses_fp)
    if not snap.exists():
        return None
    try:
        with snap.open("rb") as f:
            meta, repo = pickle.load(f)
        src_mtimes = {
            "districts": _file_mtime(districts_fp),
            "campuses": _file_mtime(campuses_fp),
        }
        if (
            meta.get("version") == 4
            and meta.get("src_mtimes") == src_mtimes
            and meta.get("extra_sig", {}) == (extra_sig or {})
        ):
            return repo
    except Exception:
        return None
    return None


def _save_repo_snapshot(
    repo: DataEngine, districts_fp: str, campuses_fp: str, extra_sig: dict
) -> None:
    snap = _snapshot_path(districts_fp, campuses_fp)
    meta = {
        "version": 4,
        "src_mtimes": {
            "districts": _file_mtime(districts_fp),
            "campuses": _file_mtime(campuses_fp),
        },
        "extra_sig": extra_sig or {},
    }
    try:
        _prepare_repo_for_pickle(repo)
        with snap.open("wb") as f:
            pickle.dump((meta, repo), f, protocol=pickle.HIGHEST_PROTOCOL)
        # Attempt to also copy snapshot to absolute project cache path; fail quietly if missing
        try:
            abs_cache_dir = Path("/Users/adpena/PycharmProjects/teadata/.cache")
            if abs_cache_dir.is_dir():
                shutil.copy2(snap, abs_cache_dir / snap.name)
        except Exception:
            pass
    except Exception:
        # Cache is best-effort; ignore failures
        pass


# ------------------ Sanity probe: fast vs slow charter-within ------------------
from typing import List


def sanity_probe_charters(
    repo: DataEngine, district_name: str, *, n_print: int = 5
) -> None:
    """Compare fast path (repo.charter_campuses_within) vs a direct slow scan for a district.
    Prints counts and a small diff if there is a mismatch.
    """
    # Resolve district
    try:
        dist_q = repo >> ("district", district_name)
        dist = dist_q.first() if hasattr(dist_q, "first") else None
    except Exception:
        dist = None
    if dist is None:
        # fallback simple search
        up = district_name.upper()
        dist = next(
            (d for d in repo._districts.values() if (d.name or "").upper() == up), None
        )
    if dist is None:
        print(f"[sanity] district not found: {district_name}")
        return

    poly = getattr(dist, "polygon", None) or getattr(dist, "boundary", None)
    if poly is None:
        print(f"[sanity] district has no polygon: {district_name}")
        return

    # Fast path
    fast: List[Campus] = repo.charter_campuses_within(dist)

    # Slow exact scan
    slow: List[Campus] = []
    for c in repo._campuses.values():
        if not getattr(c, "is_charter", False):
            continue
        p = getattr(c, "point", None) or getattr(c, "location", None)
        if p is None:
            continue
        try:
            inside = poly.covers(p)
        except Exception:
            inside = False
        if inside:
            slow.append(c)

    status = "OK" if len(fast) == len(slow) else "MISMATCH"
    print(f"[sanity] {district_name}: fast={len(fast)} slow={len(slow)} {status}")

    if status == "MISMATCH":
        fast_ids = {c.id for c in fast}
        slow_ids = {c.id for c in slow}
        only_fast = [c for c in fast if c.id not in slow_ids][:n_print]
        only_slow = [c for c in slow if c.id not in fast_ids][:n_print]
        if only_fast:
            print("  only_fast:", [c.name for c in only_fast])
        if only_slow:
            print("  only_slow:", [c.name for c in only_slow])


def load_repo(districts_fp: str, campuses_fp: str) -> DataEngine:
    # Compute extra signature (config + code + resolved accountability) to keep cache honest
    extra_sig = _compute_extra_signature()
    try:
        print("[cache] extra_sig keys:", sorted(extra_sig.keys()))
    except Exception:
        pass

    # Try warm-start snapshot first (including config/accountability freshness)
    snap = (
        None
        if DISABLE_CACHE
        else _load_repo_snapshot(districts_fp, campuses_fp, extra_sig)
    )
    if snap is not None:
        # Re-run enrichments to ensure latest aliases/logic land on the cached repo
        run_enrichments(snap)
        return snap

    repo = DataEngine()

    gdf_districts = gpd.read_file(districts_fp, engine="pyogrio")
    gdf_campuses = gpd.read_file(campuses_fp, engine="pyogrio")

    # (Optional) vectorized normalize for districts (small but tidy)
    gdf_districts["district_number_norm"] = gdf_districts["DISTRICT_C"].apply(
        canonical_district_number
    )

    dn_to_id: dict[str, uuid.UUID] = {}

    with repo.bulk():
        # Districts
        for row in gdf_districts.itertuples(index=False):
            district_number = getattr(row, "district_number_norm", None)
            if not district_number:
                district_number = canonical_district_number(getattr(row, "DISTRICT_C"))
            if not district_number:
                district_number = ""
            rating_val = getattr(row, "RATING", "")
            rating_str = str(rating_val) if rating_val is not None else ""
            d = District(
                id=uuid.uuid4(),
                name=getattr(row, "NAME", None),
                enrollment=getattr(row, "ENROLLMENT", 0),
                rating=rating_str,
                aea=getattr(row, "AEA", None),
                boundary=getattr(row, "geometry"),
            )
            # Attach normalized ID as extra attribute
            d.district_number = district_number
            repo.add_district(d)
            if district_number:
                dn_to_id[district_number] = d.id
                digits = (
                    district_number[1:]
                    if isinstance(district_number, str)
                    and district_number.startswith("'")
                    else district_number
                )
                dn_to_id[digits] = d.id
                if isinstance(digits, str) and digits.isdigit():
                    dn_to_id[str(int(digits))] = d.id

        # Inject statewide charter networks (no geometry) from config, if provided
        try:
            charter_networks = add_charter_networks_from_config(repo, CFG, YEAR)
            if charter_networks:
                # refresh the mapping used for campus linking
                refreshed: dict[str, uuid.UUID] = {}
                for d in repo._districts.values():
                    key = getattr(d, "district_number", None)
                    if not key:
                        continue
                    refreshed[key] = d.id
                    digits = (
                        key[1:] if isinstance(key, str) and key.startswith("'") else key
                    )
                    refreshed[digits] = d.id
                    if isinstance(digits, str) and digits.isdigit():
                        refreshed[str(int(digits))] = d.id
                dn_to_id = refreshed
                print(f"[charters] added {charter_networks} statewide districts")
        except Exception as e:
            print(f"[charters] add failed: {e}")

        # Add default fallback District object
        fallback_district = District(
            id=uuid.uuid4(),
            name="Unknown District",
            enrollment=0,
            rating="",
            boundary=None,
        )
        fallback_district.district_number = (
            canonical_district_number("000000") or "'000000"
        )
        repo.add_district(fallback_district)
        fallback_id = fallback_district.id

        # Campuses
        for row in gdf_campuses.itertuples(index=False):
            raw_district = getattr(row, "USER_District_Number")
            district_key = canonical_district_number(raw_district)
            lookup_keys = []
            if district_key:
                lookup_keys.append(district_key)
                digits = district_key[1:]
                lookup_keys.append(digits)
                if digits.isdigit():
                    lookup_keys.append(str(int(digits)))
            elif raw_district:
                lookup_keys.append(str(raw_district).strip())

            district_id = next(
                (dn_to_id.get(k) for k in lookup_keys if k in dn_to_id), None
            )
            if district_id is None:
                district_id = fallback_id

            c = Campus(
                id=uuid.uuid4(),
                district_id=district_id,
                name=getattr(row, "USER_School_Name", "Unnamed Campus"),
                enrollment=getattr(row, "USER_School_Enrollment_as_of_Oc", -999999),
                district_number=district_key,
                campus_number=canonical_campus_number(
                    getattr(row, "USER_School_Number", None)
                ),
                aea=getattr(row, "USER_AEA", None),
                grade_range=getattr(row, "USER_Grade_Range", None),
                school_type=getattr(row, "School_Type", None),
                school_status_date=parse_date(
                    getattr(row, "USER_School_Status_Date", None)
                ),
                update_date=parse_date(getattr(row, "USER_Update_Date", None)),
                charter_type=getattr(row, "USER_Charter_Type", ""),
                is_charter=(
                    getattr(row, "USER_Charter_Type", "")
                    in ["OPEN ENROLLMENT CHARTER", "COLLEGE/UNIVERSITY CHARTER"]
                ),
                location=getattr(row, "geometry"),
            )
            repo.add_campus(c)

        # Optional private school campuses
        private_loaded = 0
        private_year = None
        try:
            cfg_obj = load_config(CFG)
            private_year, private_fp = cfg_obj.resolve(
<<<<<<< HEAD
                "private_schools", YEAR, section="data_sources"
=======
                "tepsac", YEAR, section="data_sources"
>>>>>>> 8181d68e
            )
        except Exception:
            private_fp = None

        if private_fp:
            try:
                df_private = pd.read_csv(
                    private_fp,
                    dtype={
                        "district_number": "string",
                        "school_number": "string",
                    },
                )
            except Exception as exc:
                print(f"[private] failed to load {private_fp}: {exc}")
            else:
                def _grade_span(low, high):
                    try:
                        low_missing = pd.isna(low)
                    except Exception:
                        low_missing = False
                    try:
                        high_missing = pd.isna(high)
                    except Exception:
                        high_missing = False

                    low_s = "" if low is None or low_missing else str(low).strip()
                    high_s = "" if high is None or high_missing else str(high).strip()
                    if not low_s and not high_s:
                        return None
                    if not low_s:
                        return high_s or None
                    if not high_s or low_s == high_s:
                        return low_s or None
                    return f"{low_s}–{high_s}"

                def _clean_number(val):
                    if val is None:
                        return None
                    try:
                        if pd.isna(val):
                            return None
                    except Exception:
                        pass
                    text = str(val).strip()
                    if not text:
                        return None
                    try:
                        return int(float(text.replace(",", "")))
                    except Exception:
                        return None

                def _coords(row_obj):
                    lon_raw = getattr(row_obj, "best_lng", None)
                    lat_raw = getattr(row_obj, "best_lat", None)
                    try:
                        if pd.isna(lon_raw) or pd.isna(lat_raw):
                            return None
                    except Exception:
                        pass
                    if lon_raw is None or lat_raw is None:
                        return None
                    try:
                        lon_val = float(lon_raw)
                        lat_val = float(lat_raw)
                    except Exception:
                        return None
                    return (lon_val, lat_val)

                for row in df_private.itertuples(index=False):
                    raw_district = getattr(row, "district_number", None)
                    district_key = canonical_district_number(raw_district)
                    lookup_keys: list[str] = []
                    if district_key:
                        lookup_keys.append(district_key)
                        digits = (
                            district_key[1:]
                            if isinstance(district_key, str)
                            and district_key.startswith("'")
                            else district_key
                        )
                        if digits:
                            lookup_keys.append(digits)
                            if isinstance(digits, str) and digits.isdigit():
                                lookup_keys.append(str(int(digits)))
                    elif raw_district:
                        lookup_keys.append(str(raw_district).strip())

                    district_id = next(
                        (dn_to_id.get(k) for k in lookup_keys if k in dn_to_id),
                        None,
                    )
                    if district_id is None:
                        district_id = fallback_id

                    meta_fields = [
                        "school_full_address",
                        "school_website",
                        "school_accreditations",
                    ]
                    meta_payload = {}
                    for field_name in meta_fields:
                        val = getattr(row, field_name, None)
                        try:
                            if hasattr(pd, "isna") and pd.isna(val):
                                continue
                        except Exception:
                            pass
                        if val is not None:
                            meta_payload[field_name] = val
                    if private_year is not None:
                        meta_payload["private_school_dataset_year"] = private_year

                    campus = Campus(
                        id=uuid.uuid4(),
                        district_id=district_id,
                        name=getattr(row, "school_name", "Unnamed Private School"),
                        charter_type="",
                        is_charter=False,
                        is_private=True,
                        enrollment=_clean_number(getattr(row, "enrollment", None)),
                        grade_range=_grade_span(
                            getattr(row, "grade_low", None),
                            getattr(row, "grade_high", None),
                        ),
                        district_number=district_key
                        or (str(raw_district).strip() if raw_district else None),
                        campus_number=canonical_campus_number(
                            getattr(row, "school_number", None)
                        ),
                        location=_coords(row),
                        meta=meta_payload,
                    )
                    repo.add_campus(campus)
                    private_loaded += 1

                print(
                    f"[private] loaded {private_loaded} private campuses from {private_year}"
                )

    # Run all enrichments once data is loaded
    run_enrichments(repo)

    # Save snapshot for next warm start
    _save_repo_snapshot(repo, districts_fp, campuses_fp, extra_sig)
    return repo


if __name__ == "__main__":
    # Resolve spatial file paths from the TEA config (prefers exact YEAR, else nearest prior)
    try:
        cfg_obj = load_config(CFG)
        dist_year, districts_fp = cfg_obj.resolve("districts", YEAR, section="spatial")
        camp_year, campuses_fp = cfg_obj.resolve("campuses", YEAR, section="spatial")
        print(f"[cfg] spatial districts -> year {dist_year}: {districts_fp}")
        print(f"[cfg] spatial campuses  -> year {camp_year}: {campuses_fp}")
    except Exception as e:
        # Fallback to explicit paths if config is missing or incomplete
        print(f"[cfg] spatial resolution failed ({e}); falling back to defaults")
        districts_fp = "shapes/Current_Districts_2025.geojson"
        campuses_fp = "shapes/Schools_2024_to_2025.geojson"

    repo = load_repo(districts_fp, campuses_fp)

    repo.profile(True)

    print(f"Loaded {len(repo._districts)} districts and {len(repo._campuses)} campuses")

    # Example usage
    some_district = next(iter(repo._districts.values()))
    print(
        "Example district:",
        some_district.name,
        getattr(some_district, "district_number"),
    )
    campuses = repo.campuses_in(some_district)
    print("Campuses in district:", [c.name for c in campuses])

    # 2) Pick a district (by name or district_number)
    #    (simple examples; replace with your own search logic)
    # dist = next(d for d in repo._districts.values() if d.name.upper() == "ALDINE ISD")
    dist_q = repo >> ("district", "ALDINE ISD")  # returns a chainable Query

    print(dist_q.name)

    dist = dist_q.first()  # unwrap the District object
    _or = getattr(dist, "overall_rating_2025", None)
    if _or is None:
        _or = getattr(getattr(dist, "meta", {}), "get", lambda k, d=None: d)(
            "overall_rating_2025"
        )
    print(_or)
    charters = repo >> ("charters_within", dist)  # returns a Query of campuses

    campuses = repo.campuses_in(dist)
    print("Campuses in district:", [c.name for c in campuses])

    # or, by TEA code:
    # dist = next(d for d in repo._districts.values() if d.district_number == "'011901")

    # 3) Get charter campuses physically inside that district’s boundary
    charters = repo.charter_campuses_within(dist)

    # 4) Work with the results
    print(f"{dist.name}: {len(charters)} charter campuses inside boundary")
    for c in sorted(charters, key=lambda x: x.name):
        print(
            f" - {c.name}, {c.campus_number} (type: {c.charter_type}, enrollment: {c.enrollment}, rating: {c.rating})"
        )

    # Show enriched attributes (if present)
    _enr = getattr(dist, "overall_rating_2025", None)
    if _enr is None:
        _enr = getattr(dist, "meta", {}).get("overall_rating_2025")
    if _enr is not None:
        print(
            "Enriched (accountability):",
            _enr,
            "| canonical rating:",
            getattr(dist, "rating", None),
        )

    # Sanity probe: ensure fast equals slow for Aldine
    sanity_probe_charters(repo, "ALDINE ISD")

    # 1) Single nearest (same as before, now geodesic-aware)
    c = repo.nearest_campus(-95.3698, 29.7604)  # Houston
    print(c.name)

    # 2) Top 5 nearest campuses within 10 miles (any campus)
    five = repo.nearest_campuses(-95.3698, 29.7604, limit=5, max_miles=10)
    [(c.name, c.enrollment) for c in five]

    # 3) Nearest charter campus only
    charter = repo.nearest_campus(-95.3698, 29.7604, charter_only=True)
    print(charter.name)

    # 4) Top 3 nearest charter campuses within 7 miles
    charters_3 = repo.nearest_campuses(
        -95.3698, 29.7604, limit=3, charter_only=True, max_miles=7
    )

    # 5) Using the >> operator
    d1 = repo >> ("nearest", (-95.3698, 29.7604))  # one campus
    d3 = repo >> ("nearest", (-95.3698, 29.7604), 3, 10)  # top 3 within 10 miles
    dc = repo >> (
        "nearest_charter",
        (-95.3698, 29.7604),
        5,
        15,
    )  # top 5 charters within 15 miles

    # 5 nearest charter campuses within 200 miles of arbitrary Aldine ISD campus,
    # rated "" and enrollment > 200, sorted by enrollment desc,
    # then return just names and enrollment.
    dist = repo >> ("district", "ALDINE ISD")
    result = (
        repo
        >> ("nearest_charter", repo.campuses_in(dist)[0].coords, 200, 200)
        >> (
            "filter",
            lambda c: (c.rating or "").startswith("") and (c.enrollment or 0) > 200,
        )
        >> ("sort", lambda c: c.enrollment, True)
        >> ("take", 5)
        >> ("map", lambda c: (c.name, c.enrollment))
    )

    print(result)

    result = (
        repo
        >> ("district", "ALDINE ISD")
        >> ("campuses_in",)
        >> ("nearest_charter", None, 200, 25)  # infer centroid or seed coords
        >> (
            "where",
            lambda c: (c.rating or "").startswith("") and (c.enrollment or 0) > 200,
        )
        >> ("sort", lambda c: c.enrollment, True)
        >> ("take", 5)
        >> ("select", lambda c: (c.name, c.enrollment))
    )
    print(result)

    dist_q = repo >> ("district", "ALDINE ISD")  # Query[District]
    print(dist_q.name)  # ✅ works (delegates to first District)
    print(dist_q.district_number)  # ✅

    val_unsuffixed = getattr(dist_q, "overall_rating_2025", None)
    if val_unsuffixed is None:
        val_unsuffixed = getattr(dist_q, "meta", {}).get("overall_rating_2025")
    val_canonical = getattr(dist_q, "rating", None)
    print(
        "(info) enriched rating:", val_unsuffixed, "| canonical rating:", val_canonical
    )

    centroid = dist_q.polygon.centroid  # ✅ methods/attributes chain through
    first_campus = (dist_q >> ("campuses_in",))[0]  # __getitem__ for indexing
    if dist_q:
        ...  # __bool__ reflects non-empty
    print(first_campus.rating)  # readable __repr__<|MERGE_RESOLUTION|>--- conflicted
+++ resolved
@@ -595,11 +595,7 @@
         try:
             cfg_obj = load_config(CFG)
             private_year, private_fp = cfg_obj.resolve(
-<<<<<<< HEAD
-                "private_schools", YEAR, section="data_sources"
-=======
                 "tepsac", YEAR, section="data_sources"
->>>>>>> 8181d68e
             )
         except Exception:
             private_fp = None
