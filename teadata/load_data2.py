--- conflicted
+++ resolved
@@ -162,13 +162,9 @@
             rename=None,
             reader_kwargs=None,
         )
-<<<<<<< HEAD
         print(
             f"Enriched {n_tapr} campuses from TAPR student/staff profile {yr_tapr}"
         )
-=======
-        print(f"Enriched {n_tapr} campuses from TAPR student/staff profile {yr_tapr}")
->>>>>>> 43c8329f
     except Exception as e:
         print(f"[enrich] campus_tapr_student_staff_profile failed: {e}")
 
@@ -182,7 +178,6 @@
             rename=None,
             reader_kwargs=None,
         )
-<<<<<<< HEAD
         print(
             f"Enriched {n_hist} campuses from TAPR historical enrollment {yr_hist}"
         )
@@ -205,12 +200,6 @@
     except Exception as e:
         print(f"[enrich] campus_planned_closures failed: {e}")
 
-=======
-        print(f"Enriched {n_hist} campuses from TAPR historical enrollment {yr_hist}")
-    except Exception as e:
-        print(f"[enrich] campus_tapr_historical_enrollment failed: {e}")
-
->>>>>>> 43c8329f
 
 # ------------------ Repo snapshot cache (warm start) ------------------
 def _file_mtime(p: str | Path) -> float:
@@ -312,10 +301,7 @@
             "campus_peims_financials",
             "campus_tapr_student_staff_profile",
             "campus_tapr_historical_enrollment",
-<<<<<<< HEAD
             "campus_planned_closures",
-=======
->>>>>>> 43c8329f
             "campus_transfer_reports",
         ):
             try:
