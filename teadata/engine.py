--- conflicted
+++ resolved
@@ -1847,26 +1847,6 @@
             p = getattr(c, "point", None) or getattr(c, "location", None)
             if p is None:
                 continue
-<<<<<<< HEAD
-            inside = False
-            if SHAPELY and hasattr(poly, "covers"):
-                try:
-                    inside = poly.covers(p)
-                except Exception:
-                    inside = False
-            if not inside:
-                if poly_coords is None:
-                    poly_coords = self._extract_polygon_coords(poly)
-                if poly_coords:
-                    xy = point_xy(p)
-                    if xy is not None:
-                        try:
-                            inside = point_in_polygon(xy, poly_coords)
-                        except Exception:
-                            inside = False
-            if inside:
-                slow.append(c)
-=======
             if SHAPELY and hasattr(poly, "covers"):
                 try:
                     if poly.covers(p):
@@ -1890,7 +1870,6 @@
                         slow.append(c)
                 except Exception:
                     continue
->>>>>>> 2f83e85a
 
         if ENABLE_PROFILING:
             try:
